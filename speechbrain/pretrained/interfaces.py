"""Defines interfaces for simple inference with pretrained models

Authors:
 * Aku Rouhe 2021
 * Peter Plantinga 2021
 * Loren Lugosch 2020
 * Mirco Ravanelli 2020
 * Titouan Parcollet 2021
"""
import torch
import torchaudio
from types import SimpleNamespace
from torch.nn import SyncBatchNorm
from torch.nn import DataParallel as DP
from hyperpyyaml import load_hyperpyyaml
from speechbrain.pretrained.fetching import fetch
from speechbrain.dataio.preprocess import AudioNormalizer
import torch.nn.functional as F
from torch.nn.parallel import DistributedDataParallel as DDP
from speechbrain.utils.data_utils import split_path
from speechbrain.utils.distributed import run_on_main
from speechbrain.dataio.batch import PaddedBatch, PaddedData
from speechbrain.utils.data_pipeline import DataPipeline


class Pretrained(torch.nn.Module):
    """Takes a trained model and makes predictions on new data.

    This is a base class which handles some common boilerplate.
    It intentionally has an interface similar to ``Brain`` - these base
    classes handle similar things.

    Subclasses of Pretrained should implement the actual logic of how
    the pretrained system runs, and add methods with descriptive names
    (e.g. transcribe_file() for ASR).

    Pretrained is a torch.nn.Module so that methods like .to() or .eval() can
    work. Subclasses should provide a suitable forward() implementation: by
    convention, it should be a method that takes a batch of audio signals and
    runs the full model (as applicable).

    Arguments
    ---------
    modules : dict of str:torch.nn.Module pairs
        The Torch modules that make up the learned system. These can be treated
        in special ways (put on the right device, frozen, etc.). These are available
        as attributes under ``self.mods``, like self.mods.model(x)
    hparams : dict
        Each key:value pair should consist of a string key and a hyperparameter
        that is used within the overridden methods. These will
        be accessible via an ``hparams`` attribute, using "dot" notation:
        e.g., self.hparams.model(x).
    run_opts : dict
        Options parsed from command line. See ``speechbrain.parse_arguments()``.
        List that are supported here:
         * device
         * data_parallel_count
         * data_parallel_backend
         * distributed_launch
         * distributed_backend
         * jit_module_keys
    freeze_params : bool
        To freeze (requires_grad=False) parameters or not. Normally in inference
        you want to freeze the params. Also calls .eval() on all modules.
    """

    HPARAMS_NEEDED = []
    MODULES_NEEDED = []

    def __init__(
        self, modules=None, hparams=None, run_opts=None, freeze_params=True
    ):
        super().__init__()
        # Arguments passed via the run opts dictionary. Set a limited
        # number of these, since some don't apply to inference.
        run_opt_defaults = {
            "device": "cpu",
            "data_parallel_count": -1,
            "data_parallel_backend": False,
            "distributed_launch": False,
            "distributed_backend": "nccl",
            "jit_module_keys": None,
        }
        for arg, default in run_opt_defaults.items():
            if run_opts is not None and arg in run_opts:
                setattr(self, arg, run_opts[arg])
            else:
                # If any arg from run_opt_defaults exist in hparams and
                # not in command line args "run_opts"
                if hparams is not None and arg in hparams:
                    setattr(self, arg, hparams[arg])
                else:
                    setattr(self, arg, default)

        # Put modules on the right device, accessible with dot notation
        self.mods = torch.nn.ModuleDict(modules)
        for mod in self.mods:
            self.mods[mod].to(self.device)

            if mod not in modules:
                raise ValueError(f"Need modules['{mod}']")

        # Check MODULES_NEEDED and HPARAMS_NEEDED and
        # make hyperparams available with dot notation
        if self.HPARAMS_NEEDED and hparams is None:
            raise ValueError("Need to provide hparams dict.")
        if hparams is not None:
            # Also first check that all required params are found:
            for hp in self.HPARAMS_NEEDED:
                if hp not in hparams:
                    raise ValueError(f"Need hparams['{hp}']")
            self.hparams = SimpleNamespace(**hparams)

        # Prepare modules for computation, e.g. jit
        self._prepare_modules(freeze_params)

        # Audio normalization
        self.audio_normalizer = hparams.get(
            "audio_normalizer", AudioNormalizer()
        )

    def _prepare_modules(self, freeze_params):
        """Prepare modules for computation, e.g. jit.

        Arguments
        ---------
        freeze_params : bool
            Whether to freeze the parameters and call ``eval()``.
        """

        # Make jit-able
        self._compile_jit()
        self._wrap_distributed()

        # If we don't want to backprop, freeze the pretrained parameters
        if freeze_params:
            self.mods.eval()
            for p in self.mods.parameters():
                p.requires_grad = False

    def load_audio(self, path, savedir="."):
        """Load an audio file with this model"s input spec

        When using a speech model, it is important to use the same type of data,
        as was used to train the model. This means for example using the same
        sampling rate and number of channels. It is, however, possible to
        convert a file from a higher sampling rate to a lower one (downsampling).
        Similarly, it is simple to downmix a stereo file to mono.
        The path can be a local path, a web url, or a link to a huggingface repo.
        """
        source, fl = split_path(path)
        path = fetch(fl, source=source, savedir=savedir)
        signal, sr = torchaudio.load(path, channels_first=False)
        return self.audio_normalizer(signal, sr)

    def _compile_jit(self):
        """Compile requested modules with ``torch.jit.script``."""
        if self.jit_module_keys is None:
            return

        for name in self.jit_module_keys:
            if name not in self.mods:
                raise ValueError(
                    "module " + name + " cannot be jit compiled because "
                    "it is not defined in your hparams file."
                )
            module = torch.jit.script(self.mods[name])
            self.mods[name] = module.to(self.device)

    def _wrap_distributed(self):
        """Wrap modules with distributed wrapper when requested."""
        if not self.distributed_launch and not self.data_parallel_backend:
            return
        elif self.distributed_launch:
            for name, module in self.mods.items():
                if any(p.requires_grad for p in module.parameters()):
                    # for ddp, all module must run on same GPU
                    module = SyncBatchNorm.convert_sync_batchnorm(module)
                    module = DDP(module, device_ids=[self.device])
                    self.mods[name] = module
        else:
            # data_parallel_backend
            for name, module in self.mods.items():
                if any(p.requires_grad for p in module.parameters()):
                    # if distributed_count = -1 then use all gpus
                    # otherwise, specify the set of gpu to use
                    if self.data_parallel_count == -1:
                        module = DP(module)
                    else:
                        module = DP(
                            module, [i for i in range(self.data_parallel_count)]
                        )
                    self.mods[name] = module

    @classmethod
    def from_hparams(
        cls,
        source,
        hparams_file="hyperparams.yaml",
        overrides={},
        savedir=None,
        use_auth_token=False,
        **kwargs,
    ):
        """Fetch and load based from outside source based on HyperPyYAML file

        The source can be a location on the filesystem or online/huggingface

        The hyperparams file should contain a "modules" key, which is a
        dictionary of torch modules used for computation.

        The hyperparams file should contain a "pretrainer" key, which is a
        speechbrain.utils.parameter_transfer.Pretrainer

        Arguments
        ---------
        source : str
            The location to use for finding the model. See
            ``speechbrain.pretrained.fetching.fetch`` for details.
        hparams_file : str
            The name of the hyperparameters file to use for constructing
            the modules necessary for inference. Must contain two keys:
            "modules" and "pretrainer", as described.
        overrides : dict
            Any changes to make to the hparams file when it is loaded.
        savedir : str or Path
            Where to put the pretraining material. If not given, will use
            ./pretrained_models/<class-name>-hash(source).
        use_auth_token : bool (default: False)
            If true Hugginface's auth_token will be used to load private models from the HuggingFace Hub,
            default is False because majority of models are public.
        """
        if savedir is None:
            clsname = cls.__name__
            savedir = f"./pretrained_models/{clsname}-{hash(source)}"
        hparams_local_path = fetch(
            hparams_file, source, savedir, use_auth_token
        )

        # Load the modules:
        with open(hparams_local_path) as fin:
            hparams = load_hyperpyyaml(fin, overrides)

        # Pretraining:
        pretrainer = hparams["pretrainer"]
        pretrainer.set_collect_in(savedir)
        # For distributed setups, have this here:
        run_on_main(pretrainer.collect_files, kwargs={"default_source": source})
        # Load on the CPU. Later the params can be moved elsewhere by specifying
        # run_opts={"device": ...}
        pretrainer.load_collected(device="cpu")

        # Now return the system
        return cls(hparams["modules"], hparams, **kwargs)


class EndToEndSLU(Pretrained):
    """A end-to-end SLU model.

    The class can be used either to run only the encoder (encode()) to extract
    features or to run the entire model (decode()) to map the speech to its semantics.

    Example
    -------
    >>> from speechbrain.pretrained import EndToEndSLU
    >>> tmpdir = getfixture("tmpdir")
    >>> slu_model = EndToEndSLU.from_hparams(
    ...     source="speechbrain/slu-timers-and-such-direct-librispeech-asr",
    ...     savedir=tmpdir,
    ... )
    >>> slu_model.decode_file("samples/audio_samples/example6.wav")
    "{'intent': 'SimpleMath', 'slots': {'number1': 37.67, 'number2': 75.7, 'op': ' minus '}}"
    """

    HPARAMS_NEEDED = ["tokenizer", "asr_model_source"]
    MODULES_NEEDED = ["slu_enc", "beam_searcher"]

    def __init__(self, *args, **kwargs):
        super().__init__(*args, **kwargs)
        self.tokenizer = self.hparams.tokenizer
        self.asr_model = EncoderDecoderASR.from_hparams(
            source=self.hparams.asr_model_source,
            run_opts={"device": self.device},
        )

    def decode_file(self, path):
        """Maps the given audio file to a string representing the
        semantic dictionary for the utterance.

        Arguments
        ---------
        path : str
            Path to audio file to decode.

        Returns
        -------
        str
            The predicted semantics.
        """
        waveform = self.load_audio(path)
        waveform = waveform.to(self.device)
        # Fake a batch:
        batch = waveform.unsqueeze(0)
        rel_length = torch.tensor([1.0])
        predicted_words, predicted_tokens = self.decode_batch(batch, rel_length)
        return predicted_words[0]

    def encode_batch(self, wavs, wav_lens):
        """Encodes the input audio into a sequence of hidden states

        Arguments
        ---------
        wavs : torch.tensor
            Batch of waveforms [batch, time, channels] or [batch, time]
            depending on the model.
        wav_lens : torch.tensor
            Lengths of the waveforms relative to the longest one in the
            batch, tensor of shape [batch]. The longest one should have
            relative length 1.0 and others len(waveform) / max_length.
            Used for ignoring padding.

        Returns
        -------
        torch.tensor
            The encoded batch
        """
        wavs = wavs.float()
        wavs, wav_lens = wavs.to(self.device), wav_lens.to(self.device)
        ASR_encoder_out = self.asr_model.encode_batch(wavs.detach(), wav_lens)
        encoder_out = self.mods.slu_enc(ASR_encoder_out)
        return encoder_out

    def decode_batch(self, wavs, wav_lens):
        """Maps the input audio to its semantics

        Arguments
        ---------
        wavs : torch.tensor
            Batch of waveforms [batch, time, channels] or [batch, time]
            depending on the model.
        wav_lens : torch.tensor
            Lengths of the waveforms relative to the longest one in the
            batch, tensor of shape [batch]. The longest one should have
            relative length 1.0 and others len(waveform) / max_length.
            Used for ignoring padding.

        Returns
        -------
        list
            Each waveform in the batch decoded.
        tensor
            Each predicted token id.
        """
        with torch.no_grad():
            wavs, wav_lens = wavs.to(self.device), wav_lens.to(self.device)
            encoder_out = self.encode_batch(wavs, wav_lens)
            predicted_tokens, scores = self.mods.beam_searcher(
                encoder_out, wav_lens
            )
            predicted_words = [
                self.tokenizer.decode_ids(token_seq)
                for token_seq in predicted_tokens
            ]
        return predicted_words, predicted_tokens

    def forward(self, wavs, wav_lens):
        """Runs full decoding - note: no gradients through decoding"""
        return self.decode_batch(wavs, wav_lens)


class EncoderDecoderASR(Pretrained):
    """A ready-to-use Encoder-Decoder ASR model

    The class can be used either to run only the encoder (encode()) to extract
    features or to run the entire encoder-decoder model
    (transcribe()) to transcribe speech. The given YAML must contains the fields
    specified in the *_NEEDED[] lists.

    Example
    -------
    >>> from speechbrain.pretrained import EncoderDecoderASR
    >>> tmpdir = getfixture("tmpdir")
    >>> asr_model = EncoderDecoderASR.from_hparams(
    ...     source="speechbrain/asr-crdnn-rnnlm-librispeech",
    ...     savedir=tmpdir,
    ... )
    >>> asr_model.transcribe_file("samples/audio_samples/example2.flac")
    "MY FATHER HAS REVEALED THE CULPRIT'S NAME"
    """

    HPARAMS_NEEDED = ["tokenizer"]
    MODULES_NEEDED = ["encoder", "decoder"]

    def __init__(self, *args, **kwargs):
        super().__init__(*args, **kwargs)
        self.tokenizer = self.hparams.tokenizer

    def transcribe_file(self, path):
        """Transcribes the given audiofile into a sequence of words.

        Arguments
        ---------
        path : str
            Path to audio file which to transcribe.

        Returns
        -------
        str
            The audiofile transcription produced by this ASR system.
        """
        waveform = self.load_audio(path)
        # Fake a batch:
        batch = waveform.unsqueeze(0)
        rel_length = torch.tensor([1.0])
        predicted_words, predicted_tokens = self.transcribe_batch(
            batch, rel_length
        )
        return predicted_words[0]

    def encode_batch(self, wavs, wav_lens):
        """Encodes the input audio into a sequence of hidden states

        The waveforms should already be in the model's desired format.
        You can call:
        ``normalized = EncoderDecoderASR.normalizer(signal, sample_rate)``
        to get a correctly converted signal in most cases.

        Arguments
        ---------
        wavs : torch.tensor
            Batch of waveforms [batch, time, channels] or [batch, time]
            depending on the model.
        wav_lens : torch.tensor
            Lengths of the waveforms relative to the longest one in the
            batch, tensor of shape [batch]. The longest one should have
            relative length 1.0 and others len(waveform) / max_length.
            Used for ignoring padding.

        Returns
        -------
        torch.tensor
            The encoded batch
        """
        wavs = wavs.float()
        wavs, wav_lens = wavs.to(self.device), wav_lens.to(self.device)
        encoder_out = self.mods.encoder(wavs, wav_lens)
        return encoder_out

    def transcribe_batch(self, wavs, wav_lens):
        """Transcribes the input audio into a sequence of words

        The waveforms should already be in the model's desired format.
        You can call:
        ``normalized = EncoderDecoderASR.normalizer(signal, sample_rate)``
        to get a correctly converted signal in most cases.

        Arguments
        ---------
        wavs : torch.tensor
            Batch of waveforms [batch, time, channels] or [batch, time]
            depending on the model.
        wav_lens : torch.tensor
            Lengths of the waveforms relative to the longest one in the
            batch, tensor of shape [batch]. The longest one should have
            relative length 1.0 and others len(waveform) / max_length.
            Used for ignoring padding.

        Returns
        -------
        list
            Each waveform in the batch transcribed.
        tensor
            Each predicted token id.
        """
        with torch.no_grad():
            wav_lens = wav_lens.to(self.device)
            encoder_out = self.encode_batch(wavs, wav_lens)
            predicted_tokens, scores = self.mods.decoder(encoder_out, wav_lens)
            predicted_words = [
                self.tokenizer.decode_ids(token_seq)
                for token_seq in predicted_tokens
            ]
        return predicted_words, predicted_tokens

    def forward(self, wavs, wav_lens):
        """Runs full transcription - note: no gradients through decoding"""
        return self.transcribe_batch(wavs, wav_lens)


class EncoderASR(Pretrained):
    """A ready-to-use Encoder ASR model

    The class can be used either to run only the encoder (encode()) to extract
    features or to run the entire encoder + decoder function model
    (transcribe()) to transcribe speech. The given YAML must contains the fields
    specified in the *_NEEDED[] lists.

    Example
    -------
    >>> from speechbrain.pretrained import EncoderASR
    >>> tmpdir = getfixture("tmpdir")
    >>> asr_model = EncoderASR.from_hparams(
    ...     source="speechbrain/asr-wav2vec2-commonvoice-fr",
    ...     savedir=tmpdir,
    ... ) # doctest: +SKIP
    >>> asr_model.transcribe_file("samples/audio_samples/example_fr.wav") # doctest: +SKIP
    """

    HPARAMS_NEEDED = ["tokenizer", "decoding_function"]
    MODULES_NEEDED = ["encoder"]

    def __init__(self, *args, **kwargs):
        super().__init__(*args, **kwargs)
        self.tokenizer = self.hparams.tokenizer
        self.decoding_function = self.hparams.decoding_function

    def transcribe_file(self, path):
        """Transcribes the given audiofile into a sequence of words.

        Arguments
        ---------
        path : str
            Path to audio file which to transcribe.

        Returns
        -------
        str
            The audiofile transcription produced by this ASR system.
        """
        waveform = self.load_audio(path)
        # Fake a batch:
        batch = waveform.unsqueeze(0)
        rel_length = torch.tensor([1.0])
        predicted_words, predicted_tokens = self.transcribe_batch(
            batch, rel_length
        )
        return str(predicted_words[0])

    def encode_batch(self, wavs, wav_lens):
        """Encodes the input audio into a sequence of hidden states

        The waveforms should already be in the model's desired format.
        You can call:
        ``normalized = EncoderASR.normalizer(signal, sample_rate)``
        to get a correctly converted signal in most cases.

        Arguments
        ---------
        wavs : torch.tensor
            Batch of waveforms [batch, time, channels] or [batch, time]
            depending on the model.
        wav_lens : torch.tensor
            Lengths of the waveforms relative to the longest one in the
            batch, tensor of shape [batch]. The longest one should have
            relative length 1.0 and others len(waveform) / max_length.
            Used for ignoring padding.

        Returns
        -------
        torch.tensor
            The encoded batch
        """
        wavs = wavs.float()
        wavs, wav_lens = wavs.to(self.device), wav_lens.to(self.device)
        encoder_out = self.mods.encoder(wavs, wav_lens)
        return encoder_out

    def transcribe_batch(self, wavs, wav_lens):
        """Transcribes the input audio into a sequence of words

        The waveforms should already be in the model's desired format.
        You can call:
        ``normalized = EncoderASR.normalizer(signal, sample_rate)``
        to get a correctly converted signal in most cases.

        Arguments
        ---------
        wavs : torch.tensor
            Batch of waveforms [batch, time, channels] or [batch, time]
            depending on the model.
        wav_lens : torch.tensor
            Lengths of the waveforms relative to the longest one in the
            batch, tensor of shape [batch]. The longest one should have
            relative length 1.0 and others len(waveform) / max_length.
            Used for ignoring padding.

        Returns
        -------
        list
            Each waveform in the batch transcribed.
        tensor
            Each predicted token id.
        """
        with torch.no_grad():
            wav_lens = wav_lens.to(self.device)
            encoder_out = self.encode_batch(wavs, wav_lens)
            predictions = self.decoding_function(encoder_out, wav_lens)
            predicted_words = [
                self.tokenizer.decode_ids(token_seq)
                for token_seq in predictions
            ]
        return predicted_words, predictions

    def forward(self, wavs, wav_lens):
        """Runs the encoder"""
        return self.encode_batch(wavs, wav_lens)


class EncoderClassifier(Pretrained):
    """A ready-to-use class for utterance-level classification (e.g, speaker-id,
    language-id, emotion recognition, keyword spotting, etc).

    The class assumes that an encoder called "embedding_model" and a model
    called "classifier" are defined in the yaml file. If you want to
    convert the predicted index into a corresponding text label, please
    provide the path of the label_encoder in a variable called 'lab_encoder_file'
    within the yaml.

    The class can be used either to run only the encoder (encode_batch()) to
    extract embeddings or to run a classification step (classify_batch()).
    ```

    Example
    -------
    >>> import torchaudio
    >>> from speechbrain.pretrained import EncoderClassifier
    >>> # Model is downloaded from the speechbrain HuggingFace repo
    >>> tmpdir = getfixture("tmpdir")
    >>> classifier = EncoderClassifier.from_hparams(
    ...     source="speechbrain/spkrec-ecapa-voxceleb",
    ...     savedir=tmpdir,
    ... )

    >>> # Compute embeddings
    >>> signal, fs = torchaudio.load("samples/audio_samples/example1.wav")
    >>> embeddings =  classifier.encode_batch(signal)

    >>> # Classification
    >>> prediction =  classifier .classify_batch(signal)
    """

    MODULES_NEEDED = [
        "compute_features",
        "mean_var_norm",
        "embedding_model",
        "classifier",
    ]

    def __init__(self, *args, **kwargs):
        super().__init__(*args, **kwargs)

    def encode_batch(self, wavs, wav_lens=None, normalize=False):
        """Encodes the input audio into a single vector embedding.

        The waveforms should already be in the model's desired format.
        You can call:
        ``normalized = <this>.normalizer(signal, sample_rate)``
        to get a correctly converted signal in most cases.

        Arguments
        ---------
        wavs : torch.tensor
            Batch of waveforms [batch, time, channels] or [batch, time]
            depending on the model. Make sure the sample rate is fs=16000 Hz.
        wav_lens : torch.tensor
            Lengths of the waveforms relative to the longest one in the
            batch, tensor of shape [batch]. The longest one should have
            relative length 1.0 and others len(waveform) / max_length.
            Used for ignoring padding.
        normalize : bool
            If True, it normalizes the embeddings with the statistics
            contained in mean_var_norm_emb.

        Returns
        -------
        torch.tensor
            The encoded batch
        """
        # Manage single waveforms in input
        if len(wavs.shape) == 1:
            wavs = wavs.unsqueeze(0)

        # Assign full length if wav_lens is not assigned
        if wav_lens is None:
            wav_lens = torch.ones(wavs.shape[0], device=self.device)

        # Storing waveform in the specified device
        wavs, wav_lens = wavs.to(self.device), wav_lens.to(self.device)
        wavs = wavs.float()

        # Computing features and embeddings
        feats = self.mods.compute_features(wavs)
        feats = self.mods.mean_var_norm(feats, wav_lens)
        embeddings = self.mods.embedding_model(feats, wav_lens)
        if normalize:
            embeddings = self.hparams.mean_var_norm_emb(
                embeddings, torch.ones(embeddings.shape[0], device=self.device)
            )
        return embeddings

    def classify_batch(self, wavs, wav_lens=None):
        """Performs classification on the top of the encoded features.

        It returns the posterior probabilities, the index and, if the label
        encoder is specified it also the text label.

        Arguments
        ---------
        wavs : torch.tensor
            Batch of waveforms [batch, time, channels] or [batch, time]
            depending on the model. Make sure the sample rate is fs=16000 Hz.
        wav_lens : torch.tensor
            Lengths of the waveforms relative to the longest one in the
            batch, tensor of shape [batch]. The longest one should have
            relative length 1.0 and others len(waveform) / max_length.
            Used for ignoring padding.

        Returns
        -------
        out_prob
            The log posterior probabilities of each class ([batch, N_class])
        score:
            It is the value of the log-posterior for the best class ([batch,])
        index
            The indexes of the best class ([batch,])
        text_lab:
            List with the text labels corresponding to the indexes.
            (label encoder should be provided).
        """
        emb = self.encode_batch(wavs, wav_lens)
        out_prob = self.mods.classifier(emb).squeeze(1)
        score, index = torch.max(out_prob, dim=-1)
        text_lab = self.hparams.label_encoder.decode_torch(index)
        return out_prob, score, index, text_lab

    def classify_file(self, path):
        """Classifies the given audiofile into the given set of labels.

        Arguments
        ---------
        path : str
            Path to audio file to classify.

        Returns
        -------
        out_prob
            The log posterior probabilities of each class ([batch, N_class])
        score:
            It is the value of the log-posterior for the best class ([batch,])
        index
            The indexes of the best class ([batch,])
        text_lab:
            List with the text labels corresponding to the indexes.
            (label encoder should be provided).
        """
        waveform = self.load_audio(path)
        # Fake a batch:
        batch = waveform.unsqueeze(0)
        rel_length = torch.tensor([1.0])
        emb = self.encode_batch(batch, rel_length)
        out_prob = self.mods.classifier(emb).squeeze(1)
        score, index = torch.max(out_prob, dim=-1)
        text_lab = self.hparams.label_encoder.decode_torch(index)
        return out_prob, score, index, text_lab

    def forward(self, wavs, wav_lens=None):
        """Runs the classification"""
        return self.classify_batch(wavs, wav_lens)


class EncoderWav2vecClassifier(Pretrained):
    """A ready-to-use class for utterance-level classification (e.g, speaker-id,
    language-id, emotion recognition, keyword spotting, etc).

    The class assumes that an self-supervised encoder like wav2vec2/hubert and a classifier model
    are defined in the yaml file. If you want to
    convert the predicted index into a corresponding text label, please
    provide the path of the label_encoder in a variable called 'lab_encoder_file'
    within the yaml.

    The class can be used either to run only the encoder (encode_batch()) to
    extract embeddings or to run a classification step (classify_batch()).
    ```

    Example
    -------
    >>> import torchaudio
    >>> from speechbrain.pretrained import EncoderClassifier
    >>> # Model is downloaded from the speechbrain HuggingFace repo
    >>> tmpdir = getfixture("tmpdir")
    >>> classifier = EncoderClassifier.from_hparams(
    ...     source="speechbrain/spkrec-ecapa-voxceleb",
    ...     savedir=tmpdir,
    ... )

    >>> # Compute embeddings
    >>> signal, fs = torchaudio.load("samples/audio_samples/example1.wav")
    >>> embeddings =  classifier.encode_batch(signal)

    >>> # Classification
    >>> prediction =  classifier .classify_batch(signal)
    """

    MODULES_NEEDED = [
        "wav2vec2",
        "avg_pool",
        "output_mlp",
    ]

    def __init__(self, *args, **kwargs):
        super().__init__(*args, **kwargs)

    def encode_batch(self, wavs, wav_lens=None, normalize=False):
        """Encodes the input audio into a single vector embedding.

        The waveforms should already be in the model's desired format.
        You can call:
        ``normalized = <this>.normalizer(signal, sample_rate)``
        to get a correctly converted signal in most cases.

        Arguments
        ---------
        wavs : torch.tensor
            Batch of waveforms [batch, time, channels] or [batch, time]
            depending on the model. Make sure the sample rate is fs=16000 Hz.
        wav_lens : torch.tensor
            Lengths of the waveforms relative to the longest one in the
            batch, tensor of shape [batch]. The longest one should have
            relative length 1.0 and others len(waveform) / max_length.
            Used for ignoring padding.
        normalize : bool
            If True, it normalizes the embeddings with the statistics
            contained in mean_var_norm_emb.

        Returns
        -------
        torch.tensor
            The encoded batch
        """
        # Manage single waveforms in input
        if len(wavs.shape) == 1:
            wavs = wavs.unsqueeze(0)

        # Assign full length if wav_lens is not assigned
        if wav_lens is None:
            wav_lens = torch.ones(wavs.shape[0], device=self.device)

        # Storing waveform in the specified device
        wavs, wav_lens = wavs.to(self.device), wav_lens.to(self.device)
        wavs = wavs.float()

        # Computing features and embeddings
        outputs = self.mods.wav2vec2(wavs)

        # last dim will be used for AdaptativeAVG pool
        outputs = self.mods.avg_pool(outputs, wav_lens)
        outputs = outputs.view(outputs.shape[0], -1)
        return outputs

    def classify_batch(self, wavs, wav_lens=None):
        """Performs classification on the top of the encoded features.

        It returns the posterior probabilities, the index and, if the label
        encoder is specified it also the text label.

        Arguments
        ---------
        wavs : torch.tensor
            Batch of waveforms [batch, time, channels] or [batch, time]
            depending on the model. Make sure the sample rate is fs=16000 Hz.
        wav_lens : torch.tensor
            Lengths of the waveforms relative to the longest one in the
            batch, tensor of shape [batch]. The longest one should have
            relative length 1.0 and others len(waveform) / max_length.
            Used for ignoring padding.

        Returns
        -------
        out_prob
            The log posterior probabilities of each class ([batch, N_class])
        score:
            It is the value of the log-posterior for the best class ([batch,])
        index
            The indexes of the best class ([batch,])
        text_lab:
            List with the text labels corresponding to the indexes.
            (label encoder should be provided).
        """
        outputs = self.encode_batch(wavs, wav_lens)
        outputs = self.mods.output_mlp(outputs)
        out_prob = self.hparams.softmax(outputs)
        score, index = torch.max(out_prob, dim=-1)
        text_lab = self.hparams.label_encoder.decode_torch(index)
        return out_prob, score, index, text_lab

    def classify_file(self, path):
        """Classifies the given audiofile into the given set of labels.

        Arguments
        ---------
        path : str
            Path to audio file to classify.

        Returns
        -------
        out_prob
            The log posterior probabilities of each class ([batch, N_class])
        score:
            It is the value of the log-posterior for the best class ([batch,])
        index
            The indexes of the best class ([batch,])
        text_lab:
            List with the text labels corresponding to the indexes.
            (label encoder should be provided).
        """
        waveform = self.load_audio(path)
        # Fake a batch:
        batch = waveform.unsqueeze(0)
        rel_length = torch.tensor([1.0])
        outputs = self.encode_batch(batch, rel_length)
        outputs = self.mods.output_mlp(outputs).squeeze(1)
        out_prob = self.hparams.softmax(outputs)
        score, index = torch.max(out_prob, dim=-1)
        text_lab = self.hparams.label_encoder.decode_torch(index)
        return out_prob, score, index, text_lab

    def forward(self, wavs, wav_lens=None, normalize=False):
        return self.encode_batch(
            wavs=wavs, wav_lens=wav_lens, normalize=normalize
        )


class SpeakerRecognition(EncoderClassifier):
    """A ready-to-use model for speaker recognition. It can be used to
    perform speaker verification with verify_batch().

    ```
    Example
    -------
    >>> import torchaudio
    >>> from speechbrain.pretrained import SpeakerRecognition
    >>> # Model is downloaded from the speechbrain HuggingFace repo
    >>> tmpdir = getfixture("tmpdir")
    >>> verification = SpeakerRecognition.from_hparams(
    ...     source="speechbrain/spkrec-ecapa-voxceleb",
    ...     savedir=tmpdir,
    ... )

    >>> # Perform verification
    >>> signal, fs = torchaudio.load("samples/audio_samples/example1.wav")
    >>> signal2, fs = torchaudio.load("samples/audio_samples/example2.flac")
    >>> score, prediction = verification.verify_batch(signal, signal2)
    """

    MODULES_NEEDED = [
        "compute_features",
        "mean_var_norm",
        "embedding_model",
        "mean_var_norm_emb",
    ]

    def __init__(self, *args, **kwargs):
        super().__init__(*args, **kwargs)
        self.similarity = torch.nn.CosineSimilarity(dim=-1, eps=1e-6)

    def verify_batch(
        self, wavs1, wavs2, wav1_lens=None, wav2_lens=None, threshold=0.25
    ):
        """Performs speaker verification with cosine distance.

        It returns the score and the decision (0 different speakers,
        1 same speakers).

        Arguments
        ---------
        wavs1 : Torch.Tensor
                Tensor containing the speech waveform1 (batch, time).
                Make sure the sample rate is fs=16000 Hz.
        wavs2 : Torch.Tensor
                Tensor containing the speech waveform2 (batch, time).
                Make sure the sample rate is fs=16000 Hz.
        wav1_lens: Torch.Tensor
                Tensor containing the relative length for each sentence
                in the length (e.g., [0.8 0.6 1.0])
        wav2_lens: Torch.Tensor
                Tensor containing the relative length for each sentence
                in the length (e.g., [0.8 0.6 1.0])
        threshold: Float
                Threshold applied to the cosine distance to decide if the
                speaker is different (0) or the same (1).

        Returns
        -------
        score
            The score associated to the binary verification output
            (cosine distance).
        prediction
            The prediction is 1 if the two signals in input are from the same
            speaker and 0 otherwise.
        """
        emb1 = self.encode_batch(wavs1, wav1_lens, normalize=True)
        emb2 = self.encode_batch(wavs2, wav2_lens, normalize=True)
        score = self.similarity(emb1, emb2)
        return score, score > threshold

    def verify_files(self, path_x, path_y):
        """Speaker verification with cosine distance

        Returns the score and the decision (0 different speakers,
        1 same speakers).

        Returns
        -------
        score
            The score associated to the binary verification output
            (cosine distance).
        prediction
            The prediction is 1 if the two signals in input are from the same
            speaker and 0 otherwise.
        """
        waveform_x = self.load_audio(path_x)
        waveform_y = self.load_audio(path_y)
        # Fake batches:
        batch_x = waveform_x.unsqueeze(0)
        batch_y = waveform_y.unsqueeze(0)
        # Verify:
        score, decision = self.verify_batch(batch_x, batch_y)
        # Squeeze:
        return score[0], decision[0]


class VAD(Pretrained):
    """A ready-to-use class for Voice Activity Detection (VAD) using a
    pre-trained model.

    Example
    -------
    >>> import torchaudio
    >>> from speechbrain.pretrained import VAD
    >>> # Model is downloaded from the speechbrain HuggingFace repo
    >>> tmpdir = getfixture("tmpdir")
    >>> VAD = VAD.from_hparams(
    ...     source="speechbrain/vad-crdnn-libriparty",
    ...     savedir=tmpdir,
    ... )

    >>> # Perform VAD
    >>> boundaries = VAD.get_speech_segments("samples/audio_samples/example1.wav")
    """

    HPARAMS_NEEDED = ["sample_rate", "time_resolution", "device"]

    MODULES_NEEDED = ["compute_features", "mean_var_norm", "model"]

    def __init__(self, *args, **kwargs):
        super().__init__(*args, **kwargs)
        self.time_resolution = self.hparams.time_resolution
        self.sample_rate = self.hparams.sample_rate
        self.device = self.hparams.device

    def get_speech_prob_file(
        self,
        audio_file,
        large_chunk_size=30,
        small_chunk_size=10,
        overlap_small_chunk=False,
    ):
        """Outputs the frame-level speech probability of the input audio file
        using the neural model specified in the hparam file. To make this code
        both parallelizable and scalable to long sequences, it uses a
        double-windowing approach.  First, we sequentially read non-overlapping
        large chunks of the input signal.  We then split the large chunks into
        smaller chunks and we process them in parallel.

        Arguments
        ---------
        audio_file: path
            Path of the audio file containing the recording. The file is read
            with torchaudio.
        large_chunk_size: float
            Size (in seconds) of the large chunks that are read sequentially
            from the input audio file.
        small_chunk_size:
            Size (in seconds) of the small chunks extracted from the large ones.
            The audio signal is processed in parallel within the small chunks.
            Note that large_chunk_size/small_chunk_size must be an integer.
        overlap_small_chunk: bool
            True, creates overlapped small chunks. The probabilities of the
            overlapped chunks are combined using hamming windows.

        Returns
        -------
        prob_vad: torch.tensor
            Tensor containing the frame-level speech probabilities for the
            input audio file.
        """
        # Getting the total size of the input file
        sample_rate, audio_len = self._get_audio_info(audio_file)

        if sample_rate != self.sample_rate:
            raise ValueError(
                "The detected sample rate is different from that set in the hparam file"
            )

        # Computing the length (in samples) of the large and small chunks
        long_chunk_len = int(sample_rate * large_chunk_size)
        small_chunk_len = int(sample_rate * small_chunk_size)

        # Setting the step size of the small chunk (50% overapping windows are supported)
        small_chunk_step = small_chunk_size
        if overlap_small_chunk:
            small_chunk_step = small_chunk_size / 2

        # Computing the length (in sample) of the small_chunk step size
        small_chunk_len_step = int(sample_rate * small_chunk_step)

        # Loop over big chunks
        prob_chunks = []
        last_chunk = False
        begin_sample = 0
        while True:

            # Reading the big chunk
            large_chunk, fs = torchaudio.load(
                audio_file, frame_offset=begin_sample, num_frames=long_chunk_len
            )
            large_chunk = large_chunk.to(self.device)

            # Manage padding of the last small chunk
            if last_chunk or large_chunk.shape[-1] < small_chunk_len:
                padding = torch.zeros(
                    1, small_chunk_len, device=large_chunk.device
                )
                large_chunk = torch.cat([large_chunk, padding], dim=1)

            # Splitting the big chunk into smaller (overlapped) ones
            small_chunks = torch.nn.functional.unfold(
                large_chunk.unsqueeze(1).unsqueeze(2),
                kernel_size=(1, small_chunk_len),
                stride=(1, small_chunk_len_step),
            )
            small_chunks = small_chunks.squeeze(0).transpose(0, 1)

            # Getting (in parallel) the frame-level speech probabilities
            small_chunks_prob = self.get_speech_prob_chunk(small_chunks)
            small_chunks_prob = small_chunks_prob[:, :-1, :]

            # Manage overlapping chunks
            if overlap_small_chunk:
                small_chunks_prob = self._manage_overlapped_chunks(
                    small_chunks_prob
                )

            # Prepare for folding
            small_chunks_prob = small_chunks_prob.permute(2, 1, 0)

            # Computing lengths in samples
            out_len = int(
                large_chunk.shape[-1] / (sample_rate * self.time_resolution)
            )
            kernel_len = int(small_chunk_size / self.time_resolution)
            step_len = int(small_chunk_step / self.time_resolution)

            # Folding the frame-level predictions
            small_chunks_prob = torch.nn.functional.fold(
                small_chunks_prob,
                output_size=(1, out_len),
                kernel_size=(1, kernel_len),
                stride=(1, step_len),
            )

            # Appending the frame-level speech probabilities of the large chunk
            small_chunks_prob = small_chunks_prob.squeeze(1).transpose(-1, -2)
            prob_chunks.append(small_chunks_prob)

            # Check stop condition
            if last_chunk:
                break

            # Update counter to process the next big chunk
            begin_sample = begin_sample + long_chunk_len

            # Check if the current chunk is the last one
            if begin_sample + long_chunk_len > audio_len:
                last_chunk = True

        # Converting the list to a tensor
        prob_vad = torch.cat(prob_chunks, dim=1)
        last_elem = int(audio_len / (self.time_resolution * sample_rate))
        prob_vad = prob_vad[:, 0:last_elem, :]

        return prob_vad

    def _manage_overlapped_chunks(self, small_chunks_prob):
        """This support function manages overlapped the case in which the
        small chunks have a 50% overlap."""

        # Weighting the frame-level probabilities with a hamming window
        # reduces uncertainnty when overlapping chunks are used.
        hamming_window = torch.hamming_window(
            small_chunks_prob.shape[1], device=self.device
        )

        # First and last chunks require special care
        half_point = int(small_chunks_prob.shape[1] / 2)
        small_chunks_prob[0, half_point:] = small_chunks_prob[
            0, half_point:
        ] * hamming_window[half_point:].unsqueeze(1)
        small_chunks_prob[-1, 0:half_point] = small_chunks_prob[
            -1, 0:half_point
        ] * hamming_window[0:half_point].unsqueeze(1)

        # Applying the window to all the other probabilities
        small_chunks_prob[1:-1] = small_chunks_prob[
            1:-1
        ] * hamming_window.unsqueeze(0).unsqueeze(2)

        return small_chunks_prob

    def get_speech_prob_chunk(self, wavs, wav_lens=None):
        """Outputs the frame-level posterior probability for the input audio chunks
        Outputs close to zero refers to time steps with a low probability of speech
        activity, while outputs closer to one likely contain speech.

        Arguments
        ---------
        wavs : torch.tensor
            Batch of waveforms [batch, time, channels] or [batch, time]
            depending on the model. Make sure the sample rate is fs=16000 Hz.
        wav_lens : torch.tensor
            Lengths of the waveforms relative to the longest one in the
            batch, tensor of shape [batch]. The longest one should have
            relative length 1.0 and others len(waveform) / max_length.
            Used for ignoring padding.

        Returns
        -------
        torch.tensor
            The encoded batch
        """
        # Manage single waveforms in input
        if len(wavs.shape) == 1:
            wavs = wavs.unsqueeze(0)

        # Assign full length if wav_lens is not assigned
        if wav_lens is None:
            wav_lens = torch.ones(wavs.shape[0], device=self.device)

        # Storing waveform in the specified device
        wavs, wav_lens = wavs.to(self.device), wav_lens.to(self.device)
        wavs = wavs.float()

        # Computing features and embeddings
        feats = self.mods.compute_features(wavs)
        feats = self.mods.mean_var_norm(feats, wav_lens)
        outputs = self.mods.cnn(feats)

        outputs = outputs.reshape(
            outputs.shape[0],
            outputs.shape[1],
            outputs.shape[2] * outputs.shape[3],
        )

        outputs, h = self.mods.rnn(outputs)
        outputs = self.mods.dnn(outputs)
        output_prob = torch.sigmoid(outputs)

        return output_prob

    def apply_threshold(
        self, vad_prob, activation_th=0.5, deactivation_th=0.25
    ):
        """Scans the frame-level speech probabilities and applies a threshold
        on them. Speech starts when a value larger than activation_th is
        detected, while it ends when observing a value lower than
        the deactivation_th.

        Arguments
        ---------
        vad_prob: torch.tensor
            Frame-level speech probabilities.
        activation_th:  float
            Threshold for starting a speech segment.
        deactivation_th: float
            Threshold for ending a speech segment.

        Returns
        -------
        vad_th: torch.tensor
            Tensor containing 1 for speech regions and 0 for non-speech regions.
       """
        vad_activation = (vad_prob >= activation_th).int()
        vad_deactivation = (vad_prob >= deactivation_th).int()
        vad_th = vad_activation + vad_deactivation

        # Loop over batches and time steps
        for batch in range(vad_th.shape[0]):
            for time_step in range(vad_th.shape[1] - 1):
                if (
                    vad_th[batch, time_step] == 2
                    and vad_th[batch, time_step + 1] == 1
                ):
                    vad_th[batch, time_step + 1] = 2

        vad_th[vad_th == 1] = 0
        vad_th[vad_th == 2] = 1
        return vad_th

    def get_boundaries(self, prob_th, output_value="seconds"):
        """Computes the time boundaries where speech activity is detected.
        It takes in input frame-level binary decisions
        (1 for speech, 0 for non-speech) and outputs the begin/end second
        (or sample) of each detected speech region.

        Arguments
        ---------
        prob_th: torch.tensor
            Frame-level binary decisions (1 for speech frame, 0 for a
            non-speech one).  The tensor can be obtained from apply_threshold.
        put_value: 'seconds' or 'samples'
            When the option 'seconds' is set, the returned boundaries are in
            seconds, otherwise, it reports them in samples.

        Returns
        -------
        boundaries: torch.tensor
            Tensor containing the start second (or sample) of speech segments
            in even positions and their corresponding end in odd positions
            (e.g, [1.0, 1.5, 5,.0 6.0] means that we have two speech segment;
             one from 1.0 to 1.5 seconds and another from 5.0 to 6.0 seconds).
       """
        # Shifting frame-levels binary decision by 1
        # This allows detecting changes in speech/non-speech activities
        prob_th_shifted = torch.roll(prob_th, dims=1, shifts=1)
        prob_th_shifted[:, 0, :] = 0
        prob_th = prob_th + prob_th_shifted

        # Needed to first and last time step
        prob_th[:, 0, :] = (prob_th[:, 0, :] >= 1).int()
        prob_th[:, -1, :] = (prob_th[:, -1, :] >= 1).int()

        # Fix edge cases (when a new sentence starts in the last frame)
        if prob_th[:, -1, :] == 1 and prob_th[:, -2, :] == 1:
            prob_th[:, -2, :] = 2

        if prob_th[:, -1, :] == 1 and prob_th[:, -2, :] == 0:
            prob_th[:, -2, :] = 1

        # Where prob_th is 1 there is a change
        indexes = (prob_th == 1).nonzero()[:, 1].reshape(-1, 2)

        # Remove 1 from end samples
        indexes[:, -1] = indexes[:, -1] - 1

        # From indexes to samples
        seconds = (indexes * self.time_resolution).float()
        samples = (self.sample_rate * seconds).int()

        if output_value == "seconds":
            boundaries = seconds
        else:
            boundaries = samples
        return boundaries

    def merge_close_segments(self, boundaries, close_th=0.250):
        """Merges segments that are shorter than the given threshold.

        Arguments
        ---------
        boundaries : str
            Tensor containing the speech boundaries. It can be derived using the
            get_boundaries method.
        close_th: float
            If the distance between boundaries is smaller than close_th, the
            segments will be merged.

        Returns
        -------
        new_boundaries
            The new boundaries with the merged segments.
        """

        new_boudaries = []

        # Single segment case
        if boundaries.shape[0] == 0:
            return boundaries

        # Getting beg and end of previous segment
        prev_beg_seg = boundaries[0, 0].float()
        prev_end_seg = boundaries[0, 1].float()

        # Process all the segments
        for i in range(1, boundaries.shape[0]):
            beg_seg = boundaries[i, 0]
            segment_distance = beg_seg - prev_end_seg

            # Mergin close segments
            if segment_distance <= close_th:
                prev_end_seg = boundaries[i, 1]

            else:
                # Appending new segments
                new_boudaries.append([prev_beg_seg, prev_end_seg])
                prev_beg_seg = beg_seg
                prev_end_seg = boundaries[i, 1]

        new_boudaries.append([prev_beg_seg, prev_end_seg])
        new_boudaries = torch.FloatTensor(new_boudaries).to(boundaries.device)
        return new_boudaries

    def remove_short_segments(self, boundaries, len_th=0.250):
        """Removes segments that are too short.

        Arguments
        ---------
        boundaries : str
            Tensor containing the speech boundaries. It can be derived using the
            get_boundaries method.
        len_th: float
            If the length of the segment is smaller than close_th, the segments
            will be merged.

        Returns
        -------
        new_boundaries
            The new boundaries without the short segments.
        """
        new_boundaries = []

        # Process the segments
        for i in range(boundaries.shape[0]):
            # Computing segment length
            seg_len = boundaries[i, 1] - boundaries[i, 0]

            # Accept segment only if longer than len_th
            if seg_len > len_th:
                new_boundaries.append([boundaries[i, 0], boundaries[i, 1]])
        new_boundaries = torch.FloatTensor(new_boundaries).to(boundaries.device)

        return new_boundaries

    def save_boundaries(
        self, boundaries, save_path=None, print_boundaries=True, audio_file=None
    ):
        """Saves the boundaries on a file (and/or prints them)  in a readable format.

        Arguments
        ---------
        boundaries: torch.tensor
            Tensor containing the speech boundaries. It can be derived using the
            get_boundaries method.
        save_path: path
            When to store the text file containing the speech/non-speech intervals.
        print_boundaries: Bool
            Prints the speech/non-speech intervals in the standard outputs.
        audio_file: path
            Path of the audio file containing the recording. The file is read
            with torchaudio. It is used here to detect the length of the
            signal.
        """
        # Create a new file if needed
        if save_path is not None:
            f = open(save_path, mode="w", encoding="utf-8")

        # Getting the total size of the input file
        if audio_file is not None:
            sample_rate, audio_len = self._get_audio_info(audio_file)
            audio_len = audio_len / sample_rate

        # Setting the rights format for second- or sample-based boundaries
        if boundaries.dtype == torch.int:
            value_format = "% i"
        else:
            value_format = "% .2f "

        # Printing speech and non-speech intervals
        last_end = 0
        cnt_seg = 0
        for i in range(boundaries.shape[0]):
            begin_value = boundaries[i, 0]
            end_value = boundaries[i, 1]

            if last_end != begin_value:
                cnt_seg = cnt_seg + 1
                print_str = (
                    "segment_%03d " + value_format + value_format + "NON_SPEECH"
                )
                if print_boundaries:
                    print(print_str % (cnt_seg, last_end, begin_value))
                if save_path is not None:
                    f.write(print_str % (cnt_seg, last_end, begin_value) + "\n")

            cnt_seg = cnt_seg + 1
            print_str = "segment_%03d " + value_format + value_format + "SPEECH"
            if print_boundaries:
                print(print_str % (cnt_seg, begin_value, end_value))
            if save_path is not None:
                f.write(print_str % (cnt_seg, begin_value, end_value) + "\n")

            last_end = end_value

        # Managing last segment
        if audio_file is not None:
            if last_end < audio_len:
                cnt_seg = cnt_seg + 1
                print_str = (
                    "segment_%03d " + value_format + value_format + "NON_SPEECH"
                )
                if print_boundaries:
                    print(print_str % (cnt_seg, end_value, audio_len))
                if save_path is not None:
                    f.write(print_str % (cnt_seg, end_value, audio_len) + "\n")

        if save_path is not None:
            f.close()

    def energy_VAD(
        self, audio_file, boundaries, activation_th=0.5, deactivation_th=0.0
    ):
        """Applies energy-based VAD within the detected speech segments.The neural
        network VAD often creates longer segments and tends to merge segments that
        are close with each other.

        The energy VAD post-processes can be useful for having a fine-grained voice
        activity detection.

        The energy VAD computes the energy within the small chunks. The energy is
        normalized within the segment to have mean 0.5 and +-0.5 of std.
        This helps to set the energy threshold.

        Arguments
        ---------
        audio_file: path
            Path of the audio file containing the recording. The file is read
            with torchaudio.
        boundaries : str
            Tensor containing the speech boundaries. It can be derived using the
            get_boundaries method.
        activation_th: float
            A new speech segment is started it the energy is above activation_th.
        deactivation_th: float
            The segment is considered ended when the energy is <= deactivation_th.


        Returns
        -------
        new_boundaries
            The new boundaries that are post-processed by the energy VAD.
        """

        # Getting the total size of the input file
        sample_rate, audio_len = self._get_audio_info(audio_file)

        if sample_rate != self.sample_rate:
            raise ValueError(
                "The detected sample rate is different from that set in the hparam file"
            )

        # Computing the chunk length of the energy window
        chunk_len = int(self.time_resolution * sample_rate)
        new_boundaries = []

        # Processing speech segments
        for i in range(boundaries.shape[0]):
            begin_sample = int(boundaries[i, 0] * sample_rate)
            end_sample = int(boundaries[i, 1] * sample_rate)
            seg_len = end_sample - begin_sample

            # Reading the speech segment
            segment, _ = torchaudio.load(
                audio_file, frame_offset=begin_sample, num_frames=seg_len
            )

            # Create chunks
            segment_chunks = self.create_chunks(
                segment, chunk_size=chunk_len, chunk_stride=chunk_len
            )

            # Energy computation within each chunk
            energy_chunks = segment_chunks.abs().sum(-1).log()

            # Energy normalization
            energy_chunks = (
                (energy_chunks - energy_chunks.mean())
                / (2 * energy_chunks.std())
            ) + 0.5
            energy_chunks = energy_chunks.unsqueeze(0).unsqueeze(2)

            # Apply threshold based on the energy value
            energy_vad = self.apply_threshold(
                energy_chunks,
                activation_th=activation_th,
                deactivation_th=deactivation_th,
            )

            # Get the boundaries
            energy_boundaries = self.get_boundaries(
                energy_vad, output_value="seconds"
            )

            # Get the final boundaries in the original signal
            for j in range(energy_boundaries.shape[0]):
                start_en = boundaries[i, 0] + energy_boundaries[j, 0]
                end_end = boundaries[i, 0] + energy_boundaries[j, 1]
                new_boundaries.append([start_en, end_end])

        # Convert boundaries to tensor
        new_boundaries = torch.FloatTensor(new_boundaries).to(boundaries.device)
        return new_boundaries

    def create_chunks(self, x, chunk_size=16384, chunk_stride=16384):
        """Splits the input into smaller chunks of size chunk_size with
        an overlap chunk_stride. The chunks are concatenated over
        the batch axis.

        Arguments
        ---------
        x: torch.Tensor
            Signal to split into chunks.
        chunk_size : str
            The size of each chunk.
        chunk_stride:
            The stride (hop) of each chunk.


        Returns
        -------
        x: torch.Tensor
            A new tensors with the chunks derived from the input signal.

        """
        x = x.unfold(1, chunk_size, chunk_stride)
        x = x.reshape(x.shape[0] * x.shape[1], -1)
        return x

    def _get_audio_info(self, audio_file):
        """Returns the sample rate and the length of the input audio file"""

        # Getting the total size of the input file
        metadata = torchaudio.info(audio_file)
        sample_rate = metadata.sample_rate
        audio_len = metadata.num_frames
        return sample_rate, audio_len

    def upsample_VAD(self, vad_out, audio_file, time_resolution=0.01):
        """Upsamples the output of the vad to help visualization. It creates a
        signal that is 1 when there is speech and 0 when there is no speech.
        The vad signal has the same resolution as the input one and can be
        opened with it (e.g, using audacity) to visually figure out VAD regions.

        Arguments
        ---------
        vad_out: torch.Tensor
            Tensor containing 1 for each frame of speech and 0 for each non-speech
            frame.
        audio_file: path
            The original audio file used to compute vad_out
        time_resolution : float
            Time resolution of the vad_out signal.

        Returns
        -------
        vad_signal
            The upsampled version of the vad_out tensor.
        """

        # Getting the total size of the input file
        sample_rate, sig_len = self._get_audio_info(audio_file)

        if sample_rate != self.sample_rate:
            raise ValueError(
                "The detected sample rate is different from that set in the hparam file"
            )

        beg_samp = 0
        step_size = int(time_resolution * sample_rate)
        end_samp = step_size
        index = 0

        # Initialize upsampled signal
        vad_signal = torch.zeros(1, sig_len, device=vad_out.device)

        # Upsample signal
        while end_samp < sig_len:
            vad_signal[0, beg_samp:end_samp] = vad_out[0, index, 0]
            index = index + 1
            beg_samp = beg_samp + step_size
            end_samp = beg_samp + step_size
        return vad_signal

    def upsample_boundaries(self, boundaries, audio_file):
        """Based on the input boundaries, this method creates a signal that is 1
        when there is speech and 0 when there is no speech.
        The vad signal has the same resolution as the input one and can be
        opened with it (e.g, using audacity) to visually figure out VAD regions.

        Arguments
        ---------
        boundaries: torch.Tensor
            Tensor containing the boundaries of the speech segments.
        audio_file: path
            The original audio file used to compute vad_out

        Returns
        -------
        vad_signal
            The output vad signal with the same resolution of the input one.
        """

        # Getting the total size of the input file
        sample_rate, sig_len = self._get_audio_info(audio_file)

        if sample_rate != self.sample_rate:
            raise ValueError(
                "The detected sample rate is different from that set in the hparam file"
            )

        # Initialization of the output signal
        vad_signal = torch.zeros(1, sig_len, device=boundaries.device)

        # Composing the vad signal from boundaries
        for i in range(boundaries.shape[0]):
            beg_sample = int(boundaries[i, 0] * sample_rate)
            end_sample = int(boundaries[i, 1] * sample_rate)
            vad_signal[0, beg_sample:end_sample] = 1.0
        return vad_signal

    def double_check_speech_segments(
        self, boundaries, audio_file, speech_th=0.5
    ):
        """Takes in input the boundaries of the detected speech segments and
        double checks (using the neural VAD) that they actually contain speech.

        Arguments
        ---------
        boundaries: torch.Tensor
            Tensor containing the boundaries of the speech segments.
        audio_file: path
            The original audio file used to compute vad_out.
        speech_th: float
            Threshold on the mean posterior probability over which speech is
            confirmed. Below that threshold, the segment is re-assigned to a
            non-speech region.

        Returns
        -------
        new_boundaries
            The boundaries of the segments where speech activity is confirmed.
        """

        # Getting the total size of the input file
        sample_rate, sig_len = self._get_audio_info(audio_file)

        # Double check the segments
        new_boundaries = []
        for i in range(boundaries.shape[0]):
            beg_sample = int(boundaries[i, 0] * sample_rate)
            end_sample = int(boundaries[i, 1] * sample_rate)
            len_seg = end_sample - beg_sample

            # Read the candidate speech segment
            segment, fs = torchaudio.load(
                audio_file, frame_offset=beg_sample, num_frames=len_seg
            )
            speech_prob = self.get_speech_prob_chunk(segment)
            if speech_prob.mean() > speech_th:
                # Accept this a as a speech segment
                new_boundaries.append([boundaries[i, 0], boundaries[i, 1]])

        # Convert boundaries from list to tensor
        new_boundaries = torch.FloatTensor(new_boundaries).to(boundaries.device)
        return new_boundaries

    def get_segments(
        self, boundaries, audio_file, before_margin=0.1, after_margin=0.1
    ):
        """Returns a list containing all the detected speech segments.

        Arguments
        ---------
        boundaries: torch.Tensor
            Tensor containing the boundaries of the speech segments.
        audio_file: path
            The original audio file used to compute vad_out.
        before_margin: float
            Used to cut the segments samples a bit before the detected margin.
        after_margin: float
            Use to cut the segments samples a bit after the detected margin.

        Returns
        -------
        segments: list
            List containing the detected speech segments
        """
        sample_rate, sig_len = self._get_audio_info(audio_file)

        if sample_rate != self.sample_rate:
            raise ValueError(
                "The detected sample rate is different from that set in the hparam file"
            )

        segments = []
        for i in range(boundaries.shape[0]):
            beg_sample = boundaries[i, 0] * sample_rate
            end_sample = boundaries[i, 1] * sample_rate

            beg_sample = int(max(0, beg_sample - before_margin * sample_rate))
            end_sample = int(
                min(sig_len, end_sample + after_margin * sample_rate)
            )

            len_seg = end_sample - beg_sample
            vad_segment, fs = torchaudio.load(
                audio_file, frame_offset=beg_sample, num_frames=len_seg
            )
            segments.append(vad_segment)
        return segments

    def get_speech_segments(
        self,
        audio_file,
        large_chunk_size=30,
        small_chunk_size=10,
        overlap_small_chunk=False,
        apply_energy_VAD=False,
        double_check=True,
        close_th=0.250,
        len_th=0.250,
        activation_th=0.5,
        deactivation_th=0.25,
        en_activation_th=0.5,
        en_deactivation_th=0.0,
        speech_th=0.50,
    ):
        """Detects speech segments within the input file. The input signal can
        be both a short or a long recording. The function computes the
        posterior probabilities on large chunks (e.g, 30 sec), that are read
        sequentially (to avoid storing big signals in memory).
        Each large chunk is, in turn, split into smaller chunks (e.g, 10 seconds)
        that are processed in parallel. The pipeline for detecting the speech
        segments is the following:
            1- Compute posteriors probabilities at the frame level.
            2- Apply a threshold on the posterior probability.
            3- Derive candidate speech segments on top of that.
            4- Apply energy VAD within each candidate segment (optional).
            5- Merge segments that are too close.
            6- Remove segments that are too short.
            7- Double check speech segments (optional).


        Arguments
        ---------
        audio_file : str
            Path to audio file.
        large_chunk_size: float
            Size (in seconds) of the large chunks that are read sequentially
            from the input audio file.
        small_chunk_size: float
            Size (in seconds) of the small chunks extracted from the large ones.
            The audio signal is processed in parallel within the small chunks.
            Note that large_chunk_size/small_chunk_size must be an integer.
        overlap_small_chunk: bool
            If True, it creates overlapped small chunks (with 50% overal).
            The probabilities of the overlapped chunks are combined using
            hamming windows.
        apply_energy_VAD: bool
            If True, a energy-based VAD is used on the detected speech segments.
            The neural network VAD often creates longer segments and tends to
            merge close segments together. The energy VAD post-processes can be
            useful for having a fine-grained voice activity detection.
            The energy thresholds is  managed by activation_th and
            deactivation_th (see below).
        double_check: bool
            If True, double checkis (using the neural VAD) that the candidate
            speech segments actually contain speech. A threshold on the mean
            posterior probabilities provided by the neural network is applied
            based on the speech_th parameter (see below).
        activation_th:  float
            Threshold of the neural posteriors above which starting a speech segment.
        deactivation_th: float
            Threshold of the neural posteriors below which ending a speech segment.
        en_activation_th: float
            A new speech segment is started it the energy is above activation_th.
            This is active only if apply_energy_VAD is True.
        en_deactivation_th: float
            The segment is considered ended when the energy is <= deactivation_th.
            This is active only if apply_energy_VAD is True.
        speech_th: float
            Threshold on the mean posterior probability within the candidate
            speech segment. Below that threshold, the segment is re-assigned to
            a non-speech region. This is active only if double_check is True.
        close_th: float
            If the distance between boundaries is smaller than close_th, the
            segments will be merged.
        len_th: float
            If the length of the segment is smaller than close_th, the segments
            will be merged.

        Returns
        -------
        boundaries: torch.tensor
            Tensor containing the start second of speech segments in even
            positions and their corresponding end in odd positions
            (e.g, [1.0, 1.5, 5,.0 6.0] means that we have two speech segment;
             one from 1.0 to 1.5 seconds and another from 5.0 to 6.0 seconds).
        """

        # Fetch audio file from web if not local
        source, fl = split_path(audio_file)
        audio_file = fetch(fl, source=source)

        # Computing speech vs non speech probabilities
        prob_chunks = self.get_speech_prob_file(
            audio_file,
            large_chunk_size=large_chunk_size,
            small_chunk_size=small_chunk_size,
            overlap_small_chunk=overlap_small_chunk,
        )

        # Apply a threshold to get candidate speech segments
        prob_th = self.apply_threshold(
            prob_chunks,
            activation_th=activation_th,
            deactivation_th=deactivation_th,
        ).float()

        # Comupute the boundaries of the speech segments
        boundaries = self.get_boundaries(prob_th, output_value="seconds")

        # Apply energy-based VAD on the detected speech segments
        if apply_energy_VAD:
            boundaries = self.energy_VAD(
                audio_file,
                boundaries,
                activation_th=en_activation_th,
                deactivation_th=en_deactivation_th,
            )

        # Merge short segments
        boundaries = self.merge_close_segments(boundaries, close_th=close_th)

        # Remove short segments
        boundaries = self.remove_short_segments(boundaries, len_th=len_th)

        # Double check speech segments
        if double_check:
            boundaries = self.double_check_speech_segments(
                boundaries, audio_file, speech_th=speech_th
            )

        return boundaries

    def forward(self, wavs, wav_lens=None):
        """Gets frame-level speech-activity predictions"""
        return self.get_speech_prob_chunk(wavs, wav_lens)


class SepformerSeparation(Pretrained):
    """A "ready-to-use" speech separation model.

    Uses Sepformer architecture.

    Example
    -------
    >>> tmpdir = getfixture("tmpdir")
    >>> model = SepformerSeparation.from_hparams(
    ...     source="speechbrain/sepformer-wsj02mix",
    ...     savedir=tmpdir)
    >>> mix = torch.randn(1, 400)
    >>> est_sources = model.separate_batch(mix)
    >>> print(est_sources.shape)
    torch.Size([1, 400, 2])
    """

    MODULES_NEEDED = ["encoder", "masknet", "decoder"]

    def separate_batch(self, mix):
        """Run source separation on batch of audio.

        Arguments
        ---------
        mix : torch.tensor
            The mixture of sources.

        Returns
        -------
        tensor
            Separated sources
        """

        # Separation
        mix = mix.to(self.device)
        mix_w = self.mods.encoder(mix)
        est_mask = self.mods.masknet(mix_w)
        mix_w = torch.stack([mix_w] * self.hparams.num_spks)
        sep_h = mix_w * est_mask

        # Decoding
        est_source = torch.cat(
            [
                self.mods.decoder(sep_h[i]).unsqueeze(-1)
                for i in range(self.hparams.num_spks)
            ],
            dim=-1,
        )

        # T changed after conv1d in encoder, fix it here
        T_origin = mix.size(1)
        T_est = est_source.size(1)
        if T_origin > T_est:
            est_source = F.pad(est_source, (0, 0, 0, T_origin - T_est))
        else:
            est_source = est_source[:, :T_origin, :]
        return est_source

    def separate_file(self, path, savedir="."):
        """Separate sources from file.

        Arguments
        ---------
        path : str
            Path to file which has a mixture of sources. It can be a local
            path, a web url, or a huggingface repo.
        savedir : path
            Path where to store the wav signals (when downloaded from the web).
        Returns
        -------
        tensor
            Separated sources
        """
        source, fl = split_path(path)
        path = fetch(fl, source=source, savedir=savedir)

        batch, fs_file = torchaudio.load(path)
        batch = batch.to(self.device)
        fs_model = self.hparams.sample_rate

        # resample the data if needed
        if fs_file != fs_model:
            print(
                "Resampling the audio from {} Hz to {} Hz".format(
                    fs_file, fs_model
                )
            )
            tf = torchaudio.transforms.Resample(
                orig_freq=fs_file, new_freq=fs_model
            ).to(self.device)
            batch = batch.mean(dim=0, keepdim=True)
            batch = tf(batch)

        est_sources = self.separate_batch(batch)
        est_sources = est_sources / est_sources.max(dim=1, keepdim=True)[0]
        return est_sources

    def forward(self, mix):
        """Runs separation on the input mix"""
        return self.separate_batch(mix)


class SpectralMaskEnhancement(Pretrained):
    """A ready-to-use model for speech enhancement.

    Arguments
    ---------
    See ``Pretrained``.

    Example
    -------
    >>> import torchaudio
    >>> from speechbrain.pretrained import SpectralMaskEnhancement
    >>> # Model is downloaded from the speechbrain HuggingFace repo
    >>> tmpdir = getfixture("tmpdir")
    >>> enhancer = SpectralMaskEnhancement.from_hparams(
    ...     source="speechbrain/mtl-mimic-voicebank",
    ...     savedir=tmpdir,
    ... )
    >>> noisy, fs = torchaudio.load("samples/audio_samples/example_noisy.wav")
    >>> # Channel dimension is interpreted as batch dimension here
    >>> enhanced = enhancer.enhance_batch(noisy)
    """

    HPARAMS_NEEDED = ["compute_stft", "spectral_magnitude", "resynth"]
    MODULES_NEEDED = ["enhance_model"]

    def compute_features(self, wavs):
        """Compute the log spectral magnitude features for masking.

        Arguments
        ---------
        wavs : torch.tensor
            A batch of waveforms to convert to log spectral mags.
        """
        feats = self.hparams.compute_stft(wavs)
        feats = self.hparams.spectral_magnitude(feats)
        return torch.log1p(feats)

    def enhance_batch(self, noisy, lengths=None):
        """Enhance a batch of noisy waveforms.

        Arguments
        ---------
        noisy : torch.tensor
            A batch of waveforms to perform enhancement on.
        lengths : torch.tensor
            The lengths of the waveforms if the enhancement model handles them.

        Returns
        -------
        torch.tensor
            A batch of enhanced waveforms of the same shape as input.
        """
        noisy = noisy.to(self.device)
        noisy_features = self.compute_features(noisy)

        # Perform masking-based enhancement, multiplying output with input.
        if lengths is not None:
            mask = self.mods.enhance_model(noisy_features, lengths=lengths)
        else:
            mask = self.mods.enhance_model(noisy_features)
        enhanced = torch.mul(mask, noisy_features)

        # Return resynthesized waveforms
        return self.hparams.resynth(torch.expm1(enhanced), noisy)

    def enhance_file(self, filename, output_filename=None):
        """Enhance a wav file.

        Arguments
        ---------
        filename : str
            Location on disk to load file for enhancement.
        output_filename : str
            If provided, writes enhanced data to this file.
        """
        noisy = self.load_audio(filename)
        noisy = noisy.to(self.device)

        # Fake a batch:
        batch = noisy.unsqueeze(0)
        enhanced = self.enhance_batch(batch)

        if output_filename is not None:
            torchaudio.save(output_filename, enhanced, channels_first=False)

        return enhanced.squeeze(0)

<<<<<<< HEAD

class EncodeDecodePipelineMixin:
    """
    A mixin for pretrained models that makes it possible to specify an encoding pipeline and a decoding pipeline
    """

    def create_pipelines(self):
        """
        Initializes the encode and decode pipeline
        """
        self.encode_pipeline = DataPipeline(
            static_data_keys=self.INPUT_STATIC_KEYS,
            dynamic_items=self.hparams.encode_pipeline["steps"],
            output_keys=self.hparams.encode_pipeline["output_keys"],
        )
        self.decode_pipeline = DataPipeline(
            static_data_keys=self.hparams.model_output_keys,
            dynamic_items=self.hparams.decode_pipeline["steps"],
            output_keys=self.OUTPUT_KEYS,
        )

    def _run_pipeline(self, pipeline, input, batch):
        if batch:
            output = pipeline(input)
        else:
            output = [pipeline(item) for item in input]
        return output

    def _get_encode_pipeline_input(self, input):
        return input if self.batch_inputs else self._itemize(input)

    def _get_decode_pipeline_input(self, model_output):
        model_output_keys = getattr(self.hparams, "model_output_keys", None)
        pipeline_input = model_output
        if len(model_output_keys) == 1:
            pipeline_input = (pipeline_input,)
        # The input to a pipeline is a dictionary. If model_output_keys
        # is provided, the output of the model is assumed to be a collection
        # (e.g. a list or a tuple).
        if model_output_keys:
            pipeline_input = dict(zip(model_output_keys, pipeline_input))

        # By default, the pipeline will be applied to in batch mode
        # to the entire model input
        if not self.batch_outputs:
            pipeline_input = self._itemize(pipeline_input)
        return pipeline_input

    def _itemize(self, pipeline_input):
        first_item = next(iter(pipeline_input.values()))
        keys, values = pipeline_input.keys(), pipeline_input.values()
        batch_length = len(first_item)
        return [
            dict(zip(keys, [value[idx] for value in values]))
            for idx in range(batch_length)
        ]

    def to_dict(self, data):
        """
        Converts padded batches to dictionaries, leaves
        other data types as is

        Arguments
        ---------
        data: object
            a dictionary or a padded batch

        Returns
        -------
        results: dict
            the dictionary
        """
        if isinstance(data, PaddedBatch):
            data = {
                key: self._get_value(data, key)
                for key in self.hparams.encode_pipeline["output_keys"]
            }
        return data

    def _get_value(self, data, key):
        """
        Retrives the value associated with the specified key, dereferencing
        .data where applicable

        Arguments
        ---------
        data: PaddedBatch
            a padded batch
        key: str
            the key

        Returns
        -------
        result: object
            the result
        """
        value = getattr(data, key)
        if not self.input_use_padded_data and isinstance(value, PaddedData):
            value = value.data
        return value

    @property
    def batch_inputs(self):
        """
        Determines whether the input pipeline
        operates on batches or individual examples
        (true means batched)

        Returns
        -------
        batch_intputs: bool
        """
        return self.hparams.encode_pipeline.get("batch", True)

    @property
    def input_use_padded_data(self):
        """
        If turned on, raw PaddedData instances will be passed to
        the model. If turned off, only .data will be used

        Returns
        -------
        result: bool
            whether padded data is used as is
        """
        return self.hparams.encode_pipeline.get("use_padded_data", False)

    @property
    def batch_outputs(self):
        """
        Determines whether the output pipeline
        operates on batches or individual examples
        (true means batched)

        Returns
        -------
        batch_outputs: bool
        """
        return self.hparams.decode_pipeline.get("batch", True)

    def _collate(self, data):
        if not self.batch_inputs:
            collate_fn = getattr(self.hparams, "collate_fn", PaddedBatch)
            data = collate_fn(data)
        return data

    def encode_input(self, input):
        """
        Encodes the inputs using the pipeline

        Arguments
        ---------
        input: dict
            the raw inputs

        Results
        -------
        results: object

        """
        pipeline_input = self._get_encode_pipeline_input(input)
        model_input = self._run_pipeline(
            pipeline=self.encode_pipeline,
            input=pipeline_input,
            batch=self.batch_inputs,
        )
        model_input = self._collate(model_input)
        if hasattr(model_input, "to"):
            model_input = model_input.to(self.device)
        return self.to_dict(model_input)

    def decode_output(self, output):
        """
        Decodes the raw model outputs

        Arguments
        ---------
        output: tuple
            raw model outputs

        Results
        -------
        result: dict or list
            the output of the pipeline
        """
        pipeline_input = self._get_decode_pipeline_input(output)
        return self._run_pipeline(
            pipeline=self.decode_pipeline,
            input=pipeline_input,
            batch=self.batch_outputs,
        )


class GraphemeToPhoneme(Pretrained, EncodeDecodePipelineMixin):
    """
    A pretrained model implementation for Grapheme-to-Phoneme (G2P) models
    that take raw natural language text as an input and
    Example
    -------
    >>> text = ("English is tough. It can be understood "
                "through thorough thought though")
    >>> g2p = GraphemeToPhoneme.from_hparams('path/to/model')
    >>> phonemes = g2p.g2p(text)
    """

    INPUT_STATIC_KEYS = ["txt"]
    OUTPUT_KEYS = ["phonemes"]

    def __init__(self, *args, **kwargs):
        super().__init__(*args, **kwargs)
        self.create_pipelines()
        self.load_dependencies()

    @property
    def phonemes(self):
        """Returns the available phonemes"""
        return self.hparams.phonemes

    @property
    def language(self):
        """Returns the language for which this model is available"""
        return self.hparams.language

    def g2p(self, text):
        """Performs the Grapheme-to-Phoneme conversion

        Arguments
        ---------
        text: str or list[str]
            a single string to be encoded to phonemes - or a
            sequence of strings

        Returns
        -------
        result: list
            if a single example was provided, the return value is a
            single list of phonemes
        """
        single = isinstance(text, str)
        if single:
            text = [text]

        model_inputs = self.encode_input({"txt": text})
        model_outputs = self.modules.model(**model_inputs)
        decoded_output = self.decode_output(model_outputs)
        phonemes = decoded_output["phonemes"]
        if single:
            phonemes = phonemes[0]
        return phonemes

    def load_dependencies(self):
        """Loads any relevant model dependencies"""
        deps_pretrainer = getattr(self.hparams, "deps_pretrainer", None)
        if deps_pretrainer:
            deps_pretrainer.collect_files()
            deps_pretrainer.load_collected(device=self.device)

    def __call__(self, text):
        """A convenience callable wrapper - same as G2P

        Arguments
        ---------
        text: str or list[str]
            a single string to be encoded to phonemes - or a
            sequence of strings

        Returns
        -------
        result: list
            if a single example was provided, the return value is a
            single list of phonemes
        """
        return self.g2p(text)
=======
    def forward(self, noisy, lengths=None):
        """Runs enhancement on the noisy input"""
        return self.separate_batch(noisy, lengths)


class SNREstimator(Pretrained):
    """A "ready-to-use" SNR estimator.
    """

    MODULES_NEEDED = ["encoder", "encoder_out"]
    HPARAMS_NEEDED = ["stat_pooling", "snrmax", "snrmin"]

    def estimate_batch(self, mix, predictions):
        """Run SI-SNR estimation on the estimated sources, and mixture.

        Arguments
        ---------
        mix : torch.tensor
            The mixture of sources of shape B X T
        predictions : torch.tensor
            of size (B x T x C),
            where B is batch size
                  T is number of time points
                  C is number of sources

        Returns
        -------
        tensor
            Estimate of SNR
        """

        predictions = predictions.permute(0, 2, 1)
        predictions = predictions.reshape(-1, predictions.size(-1))

        if hasattr(self.hparams, "separation_norm_type"):
            if self.hparams.separation_norm_type == "max":
                predictions = (
                    predictions / predictions.max(dim=1, keepdim=True)[0]
                )
                mix = mix / mix.max(dim=1, keepdim=True)[0]

            elif self.hparams.separation_norm_type == "stnorm":
                predictions = (
                    predictions - predictions.mean(dim=1, keepdim=True)
                ) / predictions.std(dim=1, keepdim=True)
                mix = (mix - mix.mean(dim=1, keepdim=True)) / mix.std(
                    dim=1, keepdim=True
                )

        min_T = min(predictions.shape[1], mix.shape[1])
        assert predictions.shape[1] == mix.shape[1], "lengths change"

        mix_repeat = mix.repeat(2, 1)
        inp_cat = torch.cat(
            [
                predictions[:, :min_T].unsqueeze(1),
                mix_repeat[:, :min_T].unsqueeze(1),
            ],
            dim=1,
        )

        enc = self.mods.encoder(inp_cat)
        enc = enc.permute(0, 2, 1)
        enc_stats = self.hparams.stat_pooling(enc)

        # this gets the SI-SNR estimate in the compressed range 0-1
        snrhat = self.mods.encoder_out(enc_stats).squeeze()

        # get the SI-SNR estimate in the true range
        snrhat = self.gettrue_snrrange(snrhat)
        return snrhat

    def forward(self, mix, predictions):
        """Just run the batch estimate"""
        return self.estimate_batch(mix, predictions)

    def gettrue_snrrange(self, inp):
        """Convert from 0-1 range to true snr range"""
        rnge = self.hparams.snrmax - self.hparams.snrmin
        inp = inp * rnge
        inp = inp + self.hparams.snrmin
        return inp
>>>>>>> b2d7b916
<|MERGE_RESOLUTION|>--- conflicted
+++ resolved
@@ -2145,7 +2145,6 @@
 
         return enhanced.squeeze(0)
 
-<<<<<<< HEAD
 
 class EncodeDecodePipelineMixin:
     """
@@ -2419,7 +2418,6 @@
             single list of phonemes
         """
         return self.g2p(text)
-=======
     def forward(self, noisy, lengths=None):
         """Runs enhancement on the noisy input"""
         return self.separate_batch(noisy, lengths)
@@ -2501,5 +2499,4 @@
         rnge = self.hparams.snrmax - self.hparams.snrmin
         inp = inp * rnge
         inp = inp + self.hparams.snrmin
-        return inp
->>>>>>> b2d7b916
+        return inp