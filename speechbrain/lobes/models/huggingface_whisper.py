"""This lobe enables the integration of huggingface pretrained whisper model.

Transformer from HuggingFace needs to be installed:
https://huggingface.co/transformers/installation.html

Authors
 * Adel Moumen 2022
 * Titouan Parcollet 2022
 * Luca Della Libera 2022
"""

import torch
import logging
from torch import nn

try:
    from transformers import WhisperModel
    from transformers import WhisperFeatureExtractor

except ImportError:
    MSG = "Please install transformers from HuggingFace to use Whisper\n"
    MSG += "E.G. run: pip install transformers"
    raise ImportError(MSG)

logger = logging.getLogger(__name__)


class HuggingFaceWhisper(nn.Module):
    """This lobe enables the integration of HuggingFace pretrained Whisper model.
    Source paper whisper:
        https://cdn.openai.com/papers/whisper.pdf
    Transformer from HuggingFace needs to be installed:
    https://huggingface.co/transformers/installation.html

    Some part of the code also cis adapted from the official OpenAI repository:
    https://github.com/openai/whisper

    The model can be finetuned. It will download automatically the model from
    HuggingFace or use a local path.
    Arguments
    ---------
    source : str
        HuggingFace hub name: e.g "openai/whisper-tiny"
    save_path : str
        Path (dir) of the downloaded model.
    Example
    -------
    >>> model_hub = "openai/whisper-tiny"
    >>> save_path = "savedir"
    >>> sampling_rate = 16000
    >>> model = HuggingFaceWhisper(model_hub, save_path, sampling_rate)
    >>> tokens = torch.tensor([[1, 1]]) * model.model.config.decoder_start_token_id
    >>> inputs = torch.randn([1, 93680])
    >>> outputs = model(inputs, tokens)
    """

    def __init__(
        self,
        source,
        save_path,
        sampling_rate=16000,
        encoder_only=False,
        freeze=False,
        freeze_encoder=False,
        output_attentions=True,
    ):
        super().__init__()
        self.sampling_rate = sampling_rate
        self.encoder_only = encoder_only
        self.freeze = freeze
        self.freeze_encoder = freeze_encoder
        self.output_attentions = output_attentions

        # Download the extractor from HuggingFace.
        feature_extractor = WhisperFeatureExtractor.from_pretrained(
            source, cache_dir=save_path, sampling_rate=sampling_rate,
        )
        self._n_fft = feature_extractor.n_fft
        self._hop_length = feature_extractor.hop_length
        self._n_samples = feature_extractor.n_samples
        self.register_buffer(
            "_mel_filters", torch.as_tensor(feature_extractor.mel_filters)
        )
        self._n_fft = self.feature_extractor.n_fft
        self._hop_length = self.feature_extractor.hop_length
        self._n_samples = self.feature_extractor.n_samples
        self.register_buffer(
            "_mel_filters", torch.as_tensor(self.feature_extractor.mel_filters)
        )

        self.model = WhisperModel.from_pretrained(source, cache_dir=save_path)

        if self.freeze:
            logger.warning(
                "speechbrain.lobes.models.huggingface_whisper - whisper encoder-decoder is frozen."
            )
            self.model.train()  # we keep it to train to have dropout and LN computed adequaly
            for param in self.model.parameters():
                param.requires_grad = False
        else:
            self.model.train()
            if self.freeze_encoder:
                logger.warning(
                    "speechbrain.lobes.models.huggingface_whisper - whisper encoder is frozen."
                )
                for param in self.model.encoder.parameters():
                    param.requires_grad = False

    def forward(self, wav, decoder_input_ids=None):
        """Perform mel transformation and one step of the whisper (encoder-decoder).

        Arguments
        ---------
        wav : torch.Tensor (signal)
            A batch of audio signals to transform to features.
        decoder_input_ids : torch.Tensor
            This is necessary if we want to use the decoder.

            A batch of decoder inputs tokens.
            The first tokens need to dictacte the behavior of the decoder.
            It needs to start with the bos_token, the language token,
            the task token, and finally the timestamp token.

            Please refer to the whisper paper for more details or go to the
            seq2seq2.py file in SpeechBrain to see how to generate the tokens
            with Greedy Search and/or Beam Search.
        """
        if self.freeze:
            with torch.no_grad():
                out_encoder = self.forward_encoder(wav)
                if self.encoder_only:
                    return out_encoder
                out = self.forward_decoder(out_encoder, decoder_input_ids)
                return out
        else:
            if self.encoder_only:
                return self.forward_encoder(wav)
            else:
                out_encoder = self.forward_encoder(wav)
                return self.forward_decoder(out_encoder, decoder_input_ids)

    def forward_encoder(self, wav):
        """Perform one step of the whisper encoder with Mel FBANKs as Input.
        Arguments
        ---------
        wav : torch.Tensor (FBANKs)
            A batch of Mel FBANK from HF to transform to features.
        """

        if self.freeze_encoder:
            with torch.no_grad():
                mel = self._get_mel(wav)
                return self.model.encoder(mel).last_hidden_state
        else:
            mel = self._get_mel(wav)
            return self.model.encoder(mel).last_hidden_state

    def _get_mel(self, wav):
        """Takes an input waveform and return its corresponding mel spectrogram
        according to HuggingFace implementation. WARNING: it's slow! Better push this
        in the DataLoader.
        Arguments
        ---------
        wav : torch.Tensor (signal)
            A batch of audio signals to transform to features.
        """
<<<<<<< HEAD
        # need to cast tensor to numpy for the huggingface whisper feature extractor.
=======
>>>>>>> 2c825e45
        mels = self._pad_or_trim(wav)
        mels = self._log_mel_spectrogram(mels)
        return mels

<<<<<<< HEAD
    def _log_mel_spectrogram(self, audio):
        """Compute the Mel spectrogram of a batch of input waveforms.

        Reference: adapted from
        https://github.com/openai/whisper/blob/eff383b27b783e280c089475852ba83f20f64998/whisper/audio.py#L92

=======
    # Adapted from:
    # https://github.com/openai/whisper/blob/eff383b27b783e280c089475852ba83f20f64998/whisper/audio.py#L92
    def _log_mel_spectrogram(self, audio):
        """Compute the Mel spectrogram of a batch of input waveforms.

>>>>>>> 2c825e45
        Arguments
        ---------
        audio : torch.Tensor
            A batch of audio waveforms in 16 kHz.

        Returns
        -------
        torch.Tensor
            A tensor that contains the batch of Mel spectrograms.
        """
        window = torch.hann_window(self._n_fft, device=audio.device)
        stft = torch.stft(
            audio,
            self._n_fft,
            self._hop_length,
            window=window,
            return_complex=True,
        )
        magnitudes = stft[..., :-1].abs() ** 2

        filters = self._mel_filters
        mel_spec = filters @ magnitudes

        log_spec = torch.clamp(mel_spec, min=1e-10).log10()
        log_spec = torch.maximum(
            log_spec,
            (log_spec.flatten(start_dim=1).max(dim=-1)[0] - 8.0)[:, None, None],
        )
        log_spec = (log_spec + 4.0) / 4.0
        return log_spec

<<<<<<< HEAD
    def _pad_or_trim(self, array, axis=-1):
        """Pad or trim the Mel spectrograms as expected by the encoder.

        Reference: adapted from
        https://github.com/openai/whisper/blob/eff383b27b783e280c089475852ba83f20f64998/whisper/audio.py#L52

=======
    # Adapted from:
    # https://github.com/openai/whisper/blob/eff383b27b783e280c089475852ba83f20f64998/whisper/audio.py#L52
    def _pad_or_trim(self, array, axis=-1):
        """Pad or trim the Mel spectrograms as expected by the encoder.

>>>>>>> 2c825e45
        Arguments
        ---------
        array : torch.Tensor
            A tensor that contains the batch of Mel spectrograms.
        axis : int
            The axis along which to pad.

        Returns
        -------
        torch.Tensor
            The padded tensor.
        """
        if array.shape[axis] > self._n_samples:
            array = array.index_select(
                dim=axis,
                index=torch.arange(self._n_samples, device=array.device),
            )

        if array.shape[axis] < self._n_samples:
            pad_widths = [(0, 0)] * array.ndim
            pad_widths[axis] = (
                0,
                self._n_samples - array.shape[axis],
            )
            array = nn.functional.pad(
                array, [pad for sizes in pad_widths[::-1] for pad in sizes]
            )

        return array

    def forward_decoder(self, audio_features, decoder_input_ids):
        """Perform one step of the whisper decoder.
        Arguments
        ---------
        audio_features : torch.Tensor
            A batch of audio features (mel + whisper encoding).
        decoder_input_ids : torch.Tensor
            A batch of decoder inputs tokens.
            The first tokens need to dictacte the behavior of the decoder.
            It needs to start with the bos_token, the language token,
            the task token, and finally the timestamp token.

            Please refer to the whisper paper for more details or go to the
            seq2seq2.py file in SpeechBrain to see how to generate the tokens
            with Greedy Search and/or Beam Search.
        """
        output_states = self.model.decoder(
            encoder_hidden_states=audio_features,
            input_ids=decoder_input_ids,
            output_attentions=self.output_attentions,
        )

        attn = output_states.attentions[-1]
        attn = attn.view(attn.shape[0] * attn.shape[1], *attn.shape[2:])
        output_states = output_states.last_hidden_state

        logits = (
            output_states
            @ torch.transpose(
                self.model.decoder.embed_tokens.weight.to(output_states.dtype),
                0,
                1,
            )
        ).to(audio_features.dtype)

        return logits, attn<|MERGE_RESOLUTION|>--- conflicted
+++ resolved
@@ -164,28 +164,17 @@
         wav : torch.Tensor (signal)
             A batch of audio signals to transform to features.
         """
-<<<<<<< HEAD
         # need to cast tensor to numpy for the huggingface whisper feature extractor.
-=======
->>>>>>> 2c825e45
         mels = self._pad_or_trim(wav)
         mels = self._log_mel_spectrogram(mels)
         return mels
 
-<<<<<<< HEAD
     def _log_mel_spectrogram(self, audio):
         """Compute the Mel spectrogram of a batch of input waveforms.
 
         Reference: adapted from
         https://github.com/openai/whisper/blob/eff383b27b783e280c089475852ba83f20f64998/whisper/audio.py#L92
 
-=======
-    # Adapted from:
-    # https://github.com/openai/whisper/blob/eff383b27b783e280c089475852ba83f20f64998/whisper/audio.py#L92
-    def _log_mel_spectrogram(self, audio):
-        """Compute the Mel spectrogram of a batch of input waveforms.
-
->>>>>>> 2c825e45
         Arguments
         ---------
         audio : torch.Tensor
@@ -217,20 +206,12 @@
         log_spec = (log_spec + 4.0) / 4.0
         return log_spec
 
-<<<<<<< HEAD
     def _pad_or_trim(self, array, axis=-1):
         """Pad or trim the Mel spectrograms as expected by the encoder.
 
         Reference: adapted from
         https://github.com/openai/whisper/blob/eff383b27b783e280c089475852ba83f20f64998/whisper/audio.py#L52
 
-=======
-    # Adapted from:
-    # https://github.com/openai/whisper/blob/eff383b27b783e280c089475852ba83f20f64998/whisper/audio.py#L52
-    def _pad_or_trim(self, array, axis=-1):
-        """Pad or trim the Mel spectrograms as expected by the encoder.
-
->>>>>>> 2c825e45
         Arguments
         ---------
         array : torch.Tensor
